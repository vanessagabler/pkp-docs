api:
  ojs:
    3.2: /dev/api/ojs/3.2
    3.1: /dev/api/ojs/3.1
importing-exporting:
  current: /importing-exporting/en
  3.0: /importing-exporting/3.0/en
<<<<<<< HEAD
learning-ojs:
  3.2: /learning-ojs
  3.1: /learning-ojs/3.1
=======
translating-guide:
  3.2: /translating-guide/en
  3.1: /translating-guide/3.1/en
>>>>>>> 073f39b4
<|MERGE_RESOLUTION|>--- conflicted
+++ resolved
@@ -5,12 +5,9 @@
 importing-exporting:
   current: /importing-exporting/en
   3.0: /importing-exporting/3.0/en
-<<<<<<< HEAD
 learning-ojs:
   3.2: /learning-ojs
   3.1: /learning-ojs/3.1
-=======
 translating-guide:
-  3.2: /translating-guide/en
-  3.1: /translating-guide/3.1/en
->>>>>>> 073f39b4
+  3.2: /translating-guide
+  3.1: /translating-guide/3.1